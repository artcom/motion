--- conflicted
+++ resolved
@@ -1,11 +1,7 @@
 import { render } from "../../../../jest.setup"
 import * as React from "react"
-<<<<<<< HEAD
 import { act } from "react-dom/test-utils"
-import { AnimatePresence, motion } from "../../.."
-=======
 import { AnimatePresence, motion, MotionConfig, useAnimation } from "../../.."
->>>>>>> 56561a3e
 import { motionValue } from "../../../value"
 import { ResolvedValues } from "../../../render/types"
 
@@ -64,25 +60,7 @@
     })
 
     test("Animates out a component when its removed", async () => {
-<<<<<<< HEAD
         const opacity = motionValue(1)
-=======
-        const promise = new Promise<Element | null>((resolve) => {
-            const opacity = motionValue(1)
-            const Component = ({ isVisible }: { isVisible: boolean }) => {
-                return (
-                    <AnimatePresence>
-                        {isVisible && (
-                            <motion.div
-                                exit={{ opacity: 0 }}
-                                transition={{ duration: 0.1 }}
-                                style={{ opacity }}
-                            />
-                        )}
-                    </AnimatePresence>
-                )
-            }
->>>>>>> 56561a3e
 
         const Component = ({ isVisible }: { isVisible: boolean }) => {
             return (
@@ -107,7 +85,7 @@
         })
 
         await act(async () => {
-            await new Promise((resolve) => {
+            await new Promise<void>((resolve) => {
                 // Check it's animating out
                 setTimeout(() => {
                     expect(opacity.get()).not.toBe(1)
@@ -242,7 +220,6 @@
     })
 
     test("Animates a component out after having an animation cancelled", async () => {
-<<<<<<< HEAD
         const opacity = motionValue(1)
         const Component = ({ isVisible }: { isVisible: boolean }) => {
             return (
@@ -257,32 +234,6 @@
                 </AnimatePresence>
             )
         }
-=======
-        const promise = new Promise<Element | null>((resolve) => {
-            const opacity = motionValue(1)
-            const Component = ({ isVisible }: { isVisible: boolean }) => {
-                return (
-                    <AnimatePresence>
-                        {isVisible && (
-                            <motion.div
-                                exit={{ opacity: 0 }}
-                                transition={{ duration: 0.1 }}
-                                style={{ opacity }}
-                            />
-                        )}
-                    </AnimatePresence>
-                )
-            }
-
-            const { container, rerender } = render(<Component isVisible />)
-            rerender(<Component isVisible />)
-            rerender(<Component isVisible={false} />)
-            rerender(<Component isVisible={false} />)
-            rerender(<Component isVisible />)
-            rerender(<Component isVisible />)
-            rerender(<Component isVisible={false} />)
-            rerender(<Component isVisible={false} />)
->>>>>>> 56561a3e
 
         const { container, rerender } = render(<Component isVisible />)
         rerender(<Component isVisible />)
@@ -294,7 +245,7 @@
         rerender(<Component isVisible={false} />)
 
         await act(async () => {
-            await new Promise((resolve) => {
+            await new Promise<void>((resolve) => {
                 // Check it's animating out
                 setTimeout(() => {
                     expect(opacity.get()).not.toBe(1)
@@ -358,7 +309,7 @@
             }, 400)
         })
 
-        return expect(promise).resolves.toBe(3)
+        return await expect(promise).resolves.toBe(3)
     })
 
     test("Only renders one child at a time if exitBeforeEnter={true}", async () => {
@@ -389,7 +340,7 @@
             }, 150)
         })
 
-        return expect(promise).resolves.toBe(1)
+        return await expect(promise).resolves.toBe(1)
     })
 
     test("Immediately remove child if no exit animations defined", async () => {
@@ -428,36 +379,6 @@
             enter: { x: 0, transition: { type: false } },
             exit: (i: number) => ({ x: i * 100, transition: { type: false } }),
         }
-<<<<<<< HEAD
-=======
-        const promise = new Promise((resolve) => {
-            const x = motionValue(0)
-            const Component = ({
-                isVisible,
-                onAnimationComplete,
-            }: {
-                isVisible: boolean
-                onAnimationComplete?: () => void
-            }) => {
-                return (
-                    <AnimatePresence
-                        custom={2}
-                        onExitComplete={onAnimationComplete}
-                    >
-                        {isVisible && (
-                            <motion.div
-                                custom={1}
-                                variants={variants}
-                                initial="exit"
-                                animate="enter"
-                                exit="exit"
-                                style={{ x }}
-                            />
-                        )}
-                    </AnimatePresence>
-                )
-            }
->>>>>>> 56561a3e
 
         const x = motionValue(0)
 
@@ -504,25 +425,6 @@
             exit: { opacity: 0, transition: { type: false } },
         }
 
-<<<<<<< HEAD
-        const opacity = motionValue(1)
-
-        const Component = ({ isVisible }: { isVisible: boolean }) => {
-            return (
-                <AnimatePresence>
-                    {isVisible && (
-                        <motion.div
-                            initial="enter"
-                            animate="enter"
-                            exit="exit"
-                            variants={variants}
-                        >
-                            <motion.div variants={variants}>
-                                <motion.div
-                                    variants={variants}
-                                    style={{ opacity }}
-                                />
-=======
         const promise = new Promise<number>((resolve) => {
             const opacity = motionValue(1)
             const Component = ({ isVisible }: { isVisible: boolean }) => {
@@ -541,21 +443,20 @@
                                         style={{ opacity }}
                                     />
                                 </motion.div>
->>>>>>> 56561a3e
                             </motion.div>
-                        </motion.div>
-                    )}
-                </AnimatePresence>
-            )
-        }
-
-        const { rerender } = render(<Component isVisible />)
-
-        await act(async () => {
-            rerender(<Component isVisible={false} />)
-        })
-
-        expect(opacity.get()).toBe(0)
+                        )}
+                    </AnimatePresence>
+                )
+            }
+
+            const { rerender } = render(<Component isVisible />)
+
+            rerender(<Component isVisible={false} />)
+
+            resolve(opacity.get())
+        })
+
+        return await expect(promise).resolves.toBe(0)
     })
 
     test("Handles external refs on a single child", async () => {
@@ -680,7 +581,6 @@
     })
 
     test("Animates out a component when its removed", async () => {
-<<<<<<< HEAD
         const opacity = motionValue(1)
 
         const CustomComponent = () => (
@@ -695,17 +595,6 @@
                 <AnimatePresence>
                     {isVisible && <CustomComponent />}
                 </AnimatePresence>
-=======
-        const promise = new Promise<Element | null>((resolve) => {
-            const opacity = motionValue(1)
-
-            const CustomComponent = () => (
-                <motion.div
-                    exit={{ opacity: 0 }}
-                    transition={{ duration: 0.1 }}
-                    style={{ opacity }}
-                />
->>>>>>> 56561a3e
             )
         }
 
@@ -715,7 +604,7 @@
         rerender(<Component isVisible={false} />)
 
         await act(async () => {
-            await new Promise((resolve) => {
+            await new Promise<void>((resolve) => {
                 // Check it's animating out
                 setTimeout(() => {
                     expect(opacity.get()).not.toBe(1)
@@ -766,7 +655,7 @@
             }, 500)
         })
 
-        return expect(promise).resolves.toBe(3)
+        return await expect(promise).resolves.toBe(3)
     })
 
     test("Exit variants are triggered with `AnimatePresence.custom`, not that of the element.", async () => {
@@ -775,7 +664,6 @@
             exit: (i: number) => ({ x: i * 100, transition: { type: false } }),
         }
         const x = motionValue(0)
-<<<<<<< HEAD
         const CustomComponent = () => (
             <motion.div
                 custom={1}
@@ -800,18 +688,6 @@
                 >
                     {isVisible && <CustomComponent />}
                 </AnimatePresence>
-=======
-        const promise = new Promise((resolve) => {
-            const CustomComponent = () => (
-                <motion.div
-                    custom={1}
-                    variants={variants}
-                    initial="exit"
-                    animate="enter"
-                    exit="exit"
-                    style={{ x }}
-                />
->>>>>>> 56561a3e
             )
         }
 
@@ -834,7 +710,6 @@
         }
         const xParent = motionValue(0)
         const xChild = motionValue(0)
-<<<<<<< HEAD
 
         const CustomComponent = ({
             children,
@@ -871,29 +746,6 @@
                 <AnimatePresence
                     custom={2}
                     onExitComplete={onAnimationComplete}
-=======
-        const promise = new Promise((resolve) => {
-            const CustomComponent = ({
-                children,
-                x,
-                initial,
-                animate,
-                exit,
-            }: {
-                children?: any
-                x: any
-                initial?: any
-                animate?: any
-                exit?: any
-            }) => (
-                <motion.div
-                    custom={1}
-                    variants={variants}
-                    style={{ x }}
-                    initial={initial}
-                    animate={animate}
-                    exit={exit}
->>>>>>> 56561a3e
                 >
                     {isVisible && (
                         <CustomComponent
@@ -910,7 +762,10 @@
         }
 
         const { rerender } = render(<Component isVisible />)
-        rerender(<Component isVisible />)
+
+        await act(async () => {
+            rerender(<Component isVisible />)
+        })
 
         await act(async () => {
             rerender(<Component isVisible={false} />)
@@ -921,42 +776,39 @@
 
     test("Exit propagates through variants", async () => {
         const variants = {
-            enter: { opacity: 1 },
-            exit: { opacity: 0 },
-        }
-
-        const promise = new Promise<number>((resolve) => {
-            const opacity = motionValue(1)
-            const Component = ({ isVisible }: { isVisible: boolean }) => {
-                return (
-                    <AnimatePresence>
-                        {isVisible && (
-                            <motion.div
-                                initial="exit"
-                                animate="enter"
-                                exit="exit"
-                                variants={variants}
-                            >
-                                <motion.div variants={variants}>
-                                    <motion.div
-                                        variants={variants}
-                                        style={{ opacity }}
-                                    />
-                                </motion.div>
+            enter: { opacity: 1, transition: { type: false } },
+            exit: { opacity: 0, transition: { type: false } },
+        }
+        const opacity = motionValue(1)
+
+        const Component = ({ isVisible }: { isVisible: boolean }) => {
+            return (
+                <AnimatePresence>
+                    {isVisible && (
+                        <motion.div
+                            initial="enter"
+                            animate="enter"
+                            exit="exit"
+                            variants={variants}
+                        >
+                            <motion.div variants={variants}>
+                                <motion.div
+                                    variants={variants}
+                                    style={{ opacity }}
+                                />
                             </motion.div>
-                        )}
-                    </AnimatePresence>
-                )
-            }
-
-            const { rerender } = render(<Component isVisible />)
-            rerender(<Component isVisible />)
-            rerender(<Component isVisible={false} />)
-            rerender(<Component isVisible={false} />)
-
-            resolve(opacity.get())
-        })
-
-        return await expect(promise).resolves.toBe(0)
+                        </motion.div>
+                    )}
+                </AnimatePresence>
+            )
+        }
+
+        const { rerender } = render(<Component isVisible />)
+        rerender(<Component isVisible={false} />)
+        await act(async () => {
+            rerender(<Component isVisible={false} />)
+        })
+
+        expect(opacity.get()).toBe(0)
     })
 })