# Changelog

Framer Motion adheres to [Semantic Versioning](http://semver.org/).

<<<<<<< HEAD
## [0.16.5] 2019-05-30

### Added

-   Adds array and object support to `transform`.

### Fixed

-   Makes boxShadow and other complex value type support more robust.
-   No longer overwriting user-defined `transform`.
=======
## [0.16.5] 2019-04-30

-   Fixing overwriting `transform`.
>>>>>>> 97a84949

## [0.16.4] 2019-04-30

-   Updating deps.

## [0.16.3] 2019-04-30

### Added

-   `shadow` to `CustomValueTypes`.

## [0.16.2] 2019-04-30

### Fixed

-   Fixed propagation of `initial` in `static` mode.
-   Fixing animations from values that are read as "none".

## [0.16.1] 2019-04-25

### Fixed

-   Filtering pointer events not from the primary pointer (ie non-left clicks for mouse).
-   Fixing drag in Android devices by adding aggressive viewport scroll blocking. This will need dialling back down when it comes to open sourcing Framer Motion so, for instance, a horizontal carousel doesn't block vertical scrolling.

## [0.16.0] 2019-04-19

### Added

-   `custom` prop for dynamic variants.

### Removed

-   `useAnimation` no longer takes `variants` or `defaultTransition` arguments (provide these to the component).

### Fixed

-   Improving comparison for `animate` prop to account for keyframe arrays.
-   Adding drag point in `onDragStart` and `onDragEnd` callbacks.

## [0.15.2] 2019-04-17

### Added

-   Support for CSS variables.

### Fixed

-   `onDragEnd` not returning transformed point.
-   Fixing use of `variants` prop with `useAnimation`.

## [0.15.1] 2019-04-16

### Added

-   `HTMLMotionProps` and `SVGMotionProps`.

## [0.15.0] 2019-04-16

### Added

-   `onPanSessionStart` event handler.

### Changed

-   `useViewportScrollValues` => `useViewportScroll`.

### Added

-   `ease` can now be an array for keyframes animations.

### Removed

-   `easings` prop.

## [0.14.3] 2019-04-12

### Fixed

-   Only firing `value.onChange` when value actually changes.

## [0.14.2] 2019-04-11

### Fixed

-   Updating `hey-listen`.

## [0.14.1] 2019-04-11

### Added

-   Explicit support for the `radius` value.

## [0.14.0] 2019-04-10

### Changed

-   Making special value support configurable

## [0.13.0] 2019-04-08

### Changed

-   `useTransformedValue` => `useTransform`

### Added

-   `transform(value, input, output, options)` overload.

## [0.12.2] 2019-04-08

### Changed

-   Added new methods to `safeWindow` SSR window mocking.

### Fixed

-   Deleting unused props from `style` object rather than setting to `undefined`. [#99](https://github.com/framer/motion/pull/99)

## [0.12.1] 2019-04-03

### Fixed

-   `size` works with `while` gestures.

## [0.12.0] 2019-04-03

### Changed

-   `useCycle([...args])` -> `useCycle(...args)`

### Added

-   `static` components reflect changes in `initial`.

### Fixed

-   Dragging doesn't break during re-renders.
-   `useCycle` setter is independent from render cycle.

### Removed

-   `useCycle` no longer has the ability to start at a different index.

## [0.11.1] 2019-04-02

### Added

-   `onDragTransitionEnd`

### Upgraded

-   Popmotion libraries.

## [0.11.0] 2019-04-01

### Changed

-   `value.addUpdateSubscription` => `value.onChange`
-   `value.addRenderSubscription` => `value.onRenderRequest` (and made internal)

### Upgraded

-   `popmotion@8.6.5`

### Fixed

-   Variants propagate to children even if not present on parent.

## [0.10.2] 2019-03-27

### Changed

-   Updating docs to avoid single-letter `event` vars.

## [0.10.1] 2019-03-27

### Fixed

-   Fixing `TargetAndTransform` type to omit CSS-native `rotate` property.

## [0.10.0] 2019-03-26

### Changed

-   `press` -> `whileTap`
-   `hover` -> `whileHover`

## [0.9.4] 2019-03-26

### Fixed

-   Fixing HTML types.

## [0.9.3] 2019-03-25

### Added

-   Exporting `MotionTransform` type.

## [0.9.2] 2019-03-22

### Added

-   Added support for `CustomValueType` in `unwrapMotionValue`.

## [0.9.0] 2019-03-22

### Added

-   Added `dragDirectionLock` prop.

### Removed

-   `"lockDirection"` from `dragEnabled`.

### Changed

-   Renamed `dragEnabled` to `drag`.

## [0.8.8] 2019-03-20

## [0.8.7] 2019-03-20

### Added

-   Adding `transition` argument to `animation.start()`.

### Fixed

-   No longer fire tap gesture if parent is dragging.
-   Adjusting default `inertia` settings to more naturally incorporate velocity.
-   Killing drag momentum on subsequent `pressDown`.
-   Preventing pan velocity from adjusting draggable parents that have not received `dragPropagation`.
-   Updating of `dragConstraints` repositions the draggable element to adhere to the new values

## [0.8.6] 2019-03-19

### Added

-   `Point.relativeTo`
-   `transform`

### Fixed

-   Statefull style bug.
-   Fixing `Promise` resolution with `animate.start()` when fired pre-mount.

## [0.8.5] 2019-03-15

### Fix

-   Blocking extra gesture props from being passed to DOM.
-   Upgrading `@popmotion/popcorn` to fix Jest bug.

## [0.8.4] 2019-03-15

### Fix

-   Fixing `style` set as `null`.

## [0.8.3] 2019-03-14

### Update

-   Adding support for custom values.

## [0.8.2] 2019-03-14

### Update

-   Updating tsdocs for `MotionValue`.

## [0.8.1] 2019-03-12

### Update

-   Updating dependencies.

## [0.8.0] 2019-03-12

### Changed

-   `originX`, `originY`, `pathLength`, `pathOffset` changed from percent to progress value types.

## [0.7.5] 2019-03-11

### Added

-   Exporting `AnimationControls`.

## [0.7.4] 2019-03-11

### Added

-   Exporting `animationControls` and `motionValue` for internal use.

## [0.7.3] 2019-03-08

### Added

-   Passing `panInfo` through to `onDragStart` and `onDragEnd`.

## [0.7.2] 2019-03-07

### Fixed

-   `easings` property on `keyframes` now maps correctly to easing functions.

## [0.7.1] 2019-03-07

### Fixed

-   Enforcing keyframes animation if target is array.
-   Orchestration props in `transition` prop weren't being respected by variants with no `transition` of their own.

## [0.7.0] 2019-03-07

### Added

-   Animation targets can be set as `keyframes`.

## [0.6.8] 2019-03-05

### Fixed

-   Updating `dragConstraints` when they change.

## [0.6.7] 2019-03-04

### Updated

-   Removing GPU-acceleration for `static` components.
-   Adding `customStyles` plugin.

## [0.6.6] 2019-02-29

### Updated

-   `stylefire@2.4.3`

## [0.6.4] 2019-02-22

### Added

-   Exporting `MotionContext`.

### Update

-   Updated `popmotion@8.6.3` to improve synchronisation across tweens when yoyoing.

## [0.6.3] 2019-02-21

### Fixed

-   If `transformPagePoint` is present, transforming initial point.

## [0.6.2] 2019-02-21

### Fixed

-   Recognising `press` when it's the lone gesture.

## [0.6.1] 2019-02-20

### Fixed

-   Fixed an issue where values set to `style` would overwrite `animate` values even if they hadn't changed.

## [0.6.0] 2019-02-20

### Added

-   `static` prop. Set `static` on a motion component to prevent animation and interaction.

### Removed

-   `render`

## [0.5.2] 2019-02-20

### Fixed

-   Animating unit-converting values on mount.

## [0.5.1] 2019-02-19

### Added

-   Exporting `MotionComponents`, `CustomMotionComponent`, `HTMLMotionComponents` and `SVGMotionComponents` types.
-   Exporting `safeWindow`.

## [0.5.0] 2019-02-19

### Added

-   `onDrag` event listener
-   Exporting `MotionStyles` type.

### Changed

-   `tap` -> `press`

## [0.4.5] 2019-02-15

### Fixed

-   Fixing `originX` and `originY` SSR.
-   Updating `style` props to overwrite CSS `rotate`, `scale` and `perspective`.

## [0.4.3] 2019-02-14

### Fixed

-   Rendering `initial` properties via Stylefire when component mounts to ensure its in-sync with all transform values set in `initial` that might not later be rendered.
-   Exporting `htmlElements`, `svgElements` and `createMotionComponent` as their exclusion was causing errors with the output declaration file.

## [0.4.2] 2019-02-14

### Changed

-   Exporting `useExternalRef`.

## [0.4.1] 2019-02-13

### Changed

-   Simplifying inline tsdocs.

## [0.4.0] 2019-02-12

### Changed

-   Standardizing `(event, pointInfo)` as signature for gesture callbacks.

### Fixed

-   Gesture priority bugs

## [0.3.2] 2019-02-08

### Changed

-   Added TSDocs for `useCycle`

## [0.3.0] 2019-02-05

### Changed

-   `duration` and `delay` are now defined as seconds.
-   `tapActive` -> `tap`
-   `hoverActive` -> `hover`
-   `drag` -> `dragEnabled`<|MERGE_RESOLUTION|>--- conflicted
+++ resolved
@@ -2,7 +2,6 @@
 
 Framer Motion adheres to [Semantic Versioning](http://semver.org/).
 
-<<<<<<< HEAD
 ## [0.16.5] 2019-05-30
 
 ### Added
@@ -12,12 +11,7 @@
 ### Fixed
 
 -   Makes boxShadow and other complex value type support more robust.
--   No longer overwriting user-defined `transform`.
-=======
-## [0.16.5] 2019-04-30
-
 -   Fixing overwriting `transform`.
->>>>>>> 97a84949
 
 ## [0.16.4] 2019-04-30
 
