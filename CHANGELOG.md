--- conflicted
+++ resolved
@@ -2,16 +2,13 @@
 
 Framer Motion adheres to [Semantic Versioning](http://semver.org/).
 
-<<<<<<< HEAD
-=======
-## [3.4.1] Unreleased
+## [3.4.1] 2021-02-18
 
 ### Fixed
 
 -   De-duplicating features in nested `MotionConfig`s to avoid key error
 
->>>>>>> df64245d
-## [3.4.0] Unreleased
+## [3.4.0] 2021-02-18
 
 ### Changed
 
